[metadata]
name = ansible_roles
version = 1.0.0
long_description = file: README.adoc
long_description_content_type = text/plain
url = https://github.com/JonasPammer/ansible-roles
author = Jonas Pammer
author_email = opensource@jonaspammer.at
license = MIT
license_files = LICENSE
classifiers =
    Development Status :: 1 - Planning
    Environment :: Console
    License :: OSI Approved :: MIT License
    Natural Language :: English
    Operating System :: POSIX :: Linux
    Programming Language :: Python :: 3
    Programming Language :: Python :: 3 :: Only
    Programming Language :: Python :: Implementation :: CPython
    Programming Language :: Python :: Implementation :: PyPy
    Typing :: Typed

[options]
packages = find:
install_requires =
    Click>=8.0
    PyGitHub>=1
    all-repos
    attrs
    diskcache
    jinja2
    pre-commit
    pydantic
    python-dotenv
    pyyaml
    requests
    rich
    types-PyYAML
    types-requests
    verboselogs
<<<<<<< HEAD
python_requires = >=3.8
=======
python_requires = >=3.10
>>>>>>> 3ae55894

[options.packages.find]
exclude =
    tests*
    testing*

[options.entry_points]
console_scripts =
    ansible-roles = ansible_roles_scripts.regenerate:main
    ansible-roles-cruft = ansible_roles_scripts.cruft:main
    ansible-roles-merge_bot_pull_requests = ansible_roles_scripts.merge_bot_pull_requests:main
    ansible-roles-sync_meta = ansible_roles_scripts.sync_meta:main

[bdist_wheel]
universal = True

[coverage:run]
plugins = covdefaults

[mypy]
check_untyped_defs = true
disallow_any_generics = true
disallow_incomplete_defs = true
disallow_untyped_defs = true
no_implicit_optional = true
warn_redundant_casts = true
warn_unused_ignores = true

[mypy-testing.*]
disallow_untyped_defs = false

[mypy-tests.*]
disallow_untyped_defs = false

[isort]
profile = black

[flake8]
max-line-length = 88
per-file-ignores =
    tests/*.py: S101, WPS226, WPS432<|MERGE_RESOLUTION|>--- conflicted
+++ resolved
@@ -38,11 +38,7 @@
     types-PyYAML
     types-requests
     verboselogs
-<<<<<<< HEAD
-python_requires = >=3.8
-=======
 python_requires = >=3.10
->>>>>>> 3ae55894
 
 [options.packages.find]
 exclude =
